--- conflicted
+++ resolved
@@ -116,11 +116,7 @@
     os.makedirs(save_path)
     files = []
     # configure policy
-<<<<<<< HEAD
     policy = partial(_epsilon_greedy, model=model, eps=opt.eps)
-=======
-    policy = partial(_softmax, model=model, tau=opt.tau)
->>>>>>> 55a68810
 
     episodes_data = []
     
@@ -174,9 +170,6 @@
     parser.add_argument(
         "-d", "--save-path", default='/data1/s3092593/qbert_replays', type=str, help="record png screens and sound",
     )
-<<<<<<< HEAD
     parser.add_argument('--eps', type=float, default=0.2)
-=======
-    parser.add_argument('--tau', default=0.1, type=float)
->>>>>>> 55a68810
+
     main(parser.parse_args())